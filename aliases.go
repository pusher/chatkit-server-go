package chatkit

import (
	"github.com/pusher/chatkit-server-go/internal/authorizer"
	"github.com/pusher/chatkit-server-go/internal/core"
	"github.com/pusher/chatkit-server-go/internal/cursors"

	auth "github.com/pusher/pusher-platform-go/auth"
	platformclient "github.com/pusher/pusher-platform-go/client"
)

const GrantTypeClientCredentials = auth.GrantTypeClientCredentials

type (
	AuthenticatePayload = auth.Payload
	AuthenticateOptions = auth.Options

	ErrorResponse  = platformclient.ErrorResponse
	RequestOptions = platformclient.RequestOptions

	CreateRoleOptions            = authorizer.CreateRoleOptions
	UpdateRolePermissionsOptions = authorizer.UpdateRolePermissionsOptions
	Role                         = authorizer.Role

	Cursor = cursors.Cursor

	GetUsersOptions               = core.GetUsersOptions
	CreateUserOptions             = core.CreateUserOptions
	UpdateUserOptions             = core.UpdateUserOptions
	GetRoomsOptions               = core.GetRoomsOptions
	CreateRoomOptions             = core.CreateRoomOptions
	UpdateRoomOptions             = core.UpdateRoomOptions
	SendMessageOptions            = core.SendMessageOptions
	SendMultipartMessageOptions   = core.SendMultipartMessageOptions
	SendSimpleMessageOptions      = core.SendSimpleMessageOptions
	NewPart                       = core.NewPart
	NewInlinePart                 = core.NewInlinePart
	NewURLPart                    = core.NewURLPart
	NewAttachmentPart             = core.NewAttachmentPart
	GetRoomMessagesOptions        = core.GetRoomMessagesOptions
	DeleteMessageOptions          = core.DeleteMessageOptions
<<<<<<< HEAD
	EditMessageOptions            = core.EditMessageOptions
	EditSimpleMessageOptions      = core.EditSimpleMessageOptions
	EditMultipartMessageOptions   = core.EditMultipartMessageOptions
=======
	FetchMultipartMessageOptions  = core.FetchMultipartMessageOptions
>>>>>>> eec01af3
	FetchMultipartMessagesOptions = core.FetchMultipartMessagesOptions
	User                          = core.User
	Room                          = core.Room
	RoomWithoutMembers            = core.RoomWithoutMembers
	Message                       = core.Message
	MultipartMessage              = core.MultipartMessage
	Part                          = core.Part
	Attachment                    = core.Attachment
)

var ExplicitlyResetPushNotificationTitleOverride = &core.ExplicitlyResetPushNotificationTitleOverride<|MERGE_RESOLUTION|>--- conflicted
+++ resolved
@@ -39,13 +39,10 @@
 	NewAttachmentPart             = core.NewAttachmentPart
 	GetRoomMessagesOptions        = core.GetRoomMessagesOptions
 	DeleteMessageOptions          = core.DeleteMessageOptions
-<<<<<<< HEAD
 	EditMessageOptions            = core.EditMessageOptions
 	EditSimpleMessageOptions      = core.EditSimpleMessageOptions
 	EditMultipartMessageOptions   = core.EditMultipartMessageOptions
-=======
 	FetchMultipartMessageOptions  = core.FetchMultipartMessageOptions
->>>>>>> eec01af3
 	FetchMultipartMessagesOptions = core.FetchMultipartMessagesOptions
 	User                          = core.User
 	Room                          = core.Room
